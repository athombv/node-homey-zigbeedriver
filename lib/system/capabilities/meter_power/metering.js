--- conflicted
+++ resolved
@@ -6,13 +6,8 @@
  * Add below code to your device driver to read the attributes and define the correct formatting
  * if (typeof this.meteringFactor !== 'number') {
  *  const { multiplier, divisor } = await zclNode.endpoints[this.getClusterEndpoint(CLUSTER.METERING)].clusters[CLUSTER.METERING.NAME].readAttributes('multiplier', 'divisor');
-<<<<<<< HEAD
- *  this.debug('meteringFactor:', multiplier, divisor, this.meteringFactor);
- *  }
-=======
  *  this.meteringFactor = multiplier / divisor;
  * }
->>>>>>> c85f38c3
  */
 module.exports = {
   get: 'currentSummationDelivered',
