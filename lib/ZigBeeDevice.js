--- conflicted
+++ resolved
@@ -1,16 +1,12 @@
 'use strict';
 
 const Homey = require('homey'); // eslint-disable-line
-<<<<<<< HEAD
-const { ZCLNode, getClusterId } = require('zigbee-clusters');
-const MeshDevice = require('./MeshDevice.js');
-=======
 // eslint-disable-next-line no-unused-vars
 const {
-  ZCLNode, Cluster, Endpoint, BasicCluster,
+  ZCLNode, Cluster, Endpoint, BasicCluster, getClusterId,
 } = require('zigbee-clusters');
+
 const { __ } = require('./util');
->>>>>>> d7504d5d
 
 // TODO battery node online event
 // TODO: think about clusterIds vs clusterNames
@@ -49,7 +45,7 @@
   }
 
   /**
-   * Can be overridden to use different energy objects per Zigbee device `productId`.
+   * This method can be overridden to use different energy objects per Zigbee device `productId`.
    * @abstract
    * @returns {object.<{string}, {object}>}
    *
@@ -93,31 +89,6 @@
     return super.getEnergy();
   }
 
-<<<<<<< HEAD
-    this._capabilities = {};
-    this._reportListeners = {};
-    this._attrReportListeners = {};
-    this._pollIntervals = {};
-    this._pollIntervalsKeys = {};
-    this._configureReportRequests = [];
-
-    this.once('__meshInit', () => {
-      this.log('ZigBeeDevice has been inited');
-
-      // Create ZCLNode instance
-      this.zclNode = new ZCLNode(this.node);
-      //
-      // if (Object.prototype.hasOwnProperty.call(this.zclNode.endpoints[1].clusters, 'touchlink')) {
-      //   this.zclNode.endpoints[1].clusters.touchlink.getGroups()
-      //     .then(result => {
-      //       // TODO: groups
-      //       // eslint-disable-next-line no-console
-      //       console.log(result);
-      //     });
-      // }
-      if (typeof this.onMeshInit === 'function') {
-        this.onMeshInit();
-=======
   /**
    * @typedef {function} SetParserFunction
    *
@@ -259,7 +230,6 @@
       if (endpoint.clusters && endpoint.clusters[clusterId]) { // TODO: this probably fails,
         // need to convert to Cluster.NAME first
         return Number(endpointId);
->>>>>>> d7504d5d
       }
     }
 
@@ -372,12 +342,6 @@
     // If was registered before unregister it first
     this.unsetStoreValue(reportId);
 
-<<<<<<< HEAD
-      this.node.on('endDeviceAnnounce', () => {
-        this.log('endDeviceAnnounce');
-        this.onEndDeviceAnnounce();
-      });
-=======
     return new Promise((resolve, reject) => {
       // Add to queue
       this._configureReportRequests.push({
@@ -396,7 +360,6 @@
 
       // If not already binding start the binding process
       if (!this.configureReportInProcess) this._configureReport();
->>>>>>> d7504d5d
     });
   }
 
@@ -449,8 +412,6 @@
    * be used to create a {@link ZCLNode} instance.
    * @private
    */
-<<<<<<< HEAD
-=======
   onInit() {
     super.onInit();
     this._debugEnabled = false;
@@ -465,7 +426,10 @@
     Homey.ManagerZigBee.getNode(this)
       .then(async node => {
         this.node = node;
-
+        this.node.on('endDeviceAnnounce', () => {
+          this.log('endDeviceAnnounce');
+          this.onEndDeviceAnnounce();
+        });
         // Check if `getEnergy` method is available (Homey >=v3.0.0)
         if (typeof this.getEnergy === 'function') {
           const energyObject = this.getEnergy();
@@ -514,7 +478,6 @@
   /**
    * @private
    */
->>>>>>> d7504d5d
   _registerCapabilityGet(capabilityId, clusterId) {
     const capabilityGetObj = this._getCapabilityObj('get', capabilityId, clusterId);
 
@@ -522,22 +485,16 @@
     // getOnOnline flag is also set
     if (capabilityGetObj.opts.getOnStart
       && this.getCapabilityValue(capabilityId) === null
-<<<<<<< HEAD
-      && this.node.receiveWhenIdle === true) {
-      this._getCapabilityValue(capabilityId, clusterId);
-=======
-      && !(this.node.battery && this.node.online === false
-        && capabilityGetObj.opts.getOnOnline === true)) { // TODO: these properties are different
+      && this.node.receiveWhenIdle === true) { // TODO: these properties are different
       this._getCapabilityValue(capabilityId, clusterId)
         .catch(err => {
           this.error(`could not get value for capability: ${capabilityId} on cluster: ${clusterId}`, err);
         });
->>>>>>> d7504d5d
     }
 
     if (capabilityGetObj.opts.getOnOnline) {
       this.node.on('endDeviceAnnounce', () => {
-        this._debug(`Node online, getting clusterId '${clusterId}' for capabilityId '${capabilityId}'`);
+        this._debug(`Received end device announce indication, getting clusterId '${clusterId}' for capabilityId '${capabilityId}'`);
         this._getCapabilityValue(capabilityId, clusterId)
           .catch(err => {
             this.error(`could not get value for capability: ${capabilityId} on cluster: ${clusterId}`, err);
@@ -598,16 +555,6 @@
 
     // TODO: do read attributes
     // eslint-disable-next-line no-console
-<<<<<<< HEAD
-    try {
-      const cluster = capabilityGetObj.zclNode.endpoints[capabilityGetObj.endpoint].clusters[capabilityGetObj.clusterId];
-      return cluster.readAttributes(capabilityGetObj.commandId)
-        .then(res => this._onReport(capabilityId, capabilityGetObj.clusterId, res))
-        .catch(err => this.error(err));
-    } catch (err) {
-      return this.error(err);
-    }
-=======
     console.log('_getCapabilityValue', capabilityId, clusterId, capabilityGetObj);
     // try {
     //   const cluster = capabilityGetObj.zclNode.endpoints[capabilityGetObj.endpoint]
@@ -618,7 +565,6 @@
     // } catch (err) {
     //   return this.error(err);
     // }
->>>>>>> d7504d5d
   }
 
   /**
@@ -701,18 +647,13 @@
     }
 
     try {
-<<<<<<< HEAD
-      const cluster = capabilitySetObj.zclNode.endpoints[capabilitySetObj.endpoint].clusters[capabilitySetObj.clusterId];
-      return cluster[commandId](parsedPayload)
-=======
       const cluster = capabilitySetObj.zclNode.endpoints[capabilitySetObj.endpoint]
         .clusters[capabilitySetObj.clusterId];
       return cluster[commandId](parsedPayload) // TODO: this changed
->>>>>>> d7504d5d
         .catch(err => {
           // TODO: better error handling
           this.error(`Error: could not perform ${commandId} on ${capabilitySetObj.clusterId}`, err);
-          throw new Error('error_reaching_device'); // i18n?
+          throw new Error('error_reaching_device'); // TODO: i18n?
         });
     } catch (err) {
       return Promise.reject(err);
@@ -729,14 +670,9 @@
     // Merge systemOpts & userOpts
     let systemOpts = {};
     try {
-<<<<<<< HEAD
-      // eslint-disable-next-line global-require
-      systemOpts = Homey.util.recursiveDeepCopy(require(`./system/capabilities/${capabilityId}/${clusterId}.js`));
-=======
       // eslint-disable-next-line global-require,import/no-dynamic-require
       const systemCapability = require(`./system/capabilities/${capabilityId}/${clusterId}.js`);
       systemOpts = Homey.util.recursiveDeepCopy(systemCapability); // TODO: fix this
->>>>>>> d7504d5d
 
       // Bind correct scope
       // eslint-disable-next-line no-restricted-syntax
@@ -754,7 +690,7 @@
     }
 
     let _userOpts;
-    // Insert default endpoint 1
+    // Insert default endpoint zero
     if (userOpts && !Object.prototype.hasOwnProperty.call(userOpts, 'endpoint')) {
       _userOpts = {
         ...userOpts,
@@ -815,227 +751,6 @@
       };
     }
 
-<<<<<<< HEAD
-    return new Error(`capability_${commandType}_is_not_a_function_or_string`);
-  }
-
-  /*
-   * Public methods
-   */
-
-  /**
-   * Register a Homey Capability with a Cluster.
-   * @param {string} capabilityId - The Homey capability id (e.g. `onoff`)
-   * @param {string} clusterId - The Cluster id (e.g. `genBasic`)
-   * @param {Object} [userOpts] - The object with options for this capability/cluster combination. These will extend system options, if available (`/lib/zigbee/system/`)
-   * @param {string} [userOpts.get] - The command to get a value (e.g. `onOff`)
-   * @param {string} [userOpts.getParser] - The function that is called when a GET request is made. Should return an Object.
-   * @param {Object} [userOpts.getOpts
-   * @param {Boolean} [userOpts.getOpts.getOnStart] - Get the value on App start
-   * @param {Boolean} [userOpts.getOpts.getOnOnline] - Get the value when the device is marked as online
-   * @param {Number|string} [userOpts.getOpts.pollInterval] - Interval (in ms) to poll with a GET request. When provided a string, the device's setting with the string as ID will be used (e.g. `poll_interval`)
-   * @param {string} [userOpts.set] - The command to set a value (e.g. `on`)
-   * @param {Function} [userOpts.setParser] - The function that is called when a SET request is made. Should return an Object.
-   * @param {*} [userOpts.setParser.value] - The value of the Homey capability
-   * @param {Object} [userOpts.setParser.opts] - Options for the capability command
-   * @param {string} [userOpts.report] - The command to report a value (e.g. `onOff`)
-   * @param {Function} [userOpts.reportParser] - The function that is called when a REPORT request is made. Should return an Object.
-   * @param {Object} [userOpts.reportParser.report] - The report object
-   * @param {number} [userOpts.endpoint=0] - An index to identify the endpoint to use for this capability
-   */
-  registerCapability(capabilityId, clusterId, userOpts) {
-    // Register the ZigBee capability listener
-    this._capabilities[capabilityId] = this._capabilities[capabilityId] || {};
-    this._capabilities[capabilityId][clusterId] = this._capabilities[capabilityId][clusterId] || {};
-
-    // Merge systemOpts & userOpts
-    this._mergeSystemAndUserOpts(capabilityId, clusterId, userOpts);
-
-    // Register get/set
-    this._registerCapabilitySet(capabilityId, clusterId);
-    this._registerCapabilityGet(capabilityId, clusterId);
-  }
-
-  /**
-   * Register multiple Homey Capabilities with a Cluster. When a capability is changed, the event will be debounced
-   * with the other capabilities in the capabilitiesOpts array.
-   * @param {Object[]} capabilitiesOpts
-   * @param {string} capabilitiesOpts.capability
-   * @param {string} capabilitiesOpts.cluster
-   * @param {Object} [capabilitiesOpts.opts] - The object with options for this capability/cluster combination. These will extend system options, if available (`/lib/zigbee/system/`)
-   * @param {string} [capabilitiesOpts.opts.get] - The command to get a value (e.g. `onOff`)
-   * @param {string} [capabilitiesOpts.opts.getParser] - The function that is called when a GET request is made. Should return an Object.
-   * @param {Object} [capabilitiesOpts.opts.getOpts]
-   * @param {Boolean} [capabilitiesOpts.opts.getOpts.getOnStart] - Get the value on App start
-   * @param {Boolean} [capabilitiesOpts.opts.getOpts.getOnOnline] - Get the value when the device is marked as online
-   * @param {Number|string} [capabilitiesOpts.opts.getOpts.pollInterval] - Interval to poll with a GET request. When provided a string, the device's setting with the string as ID will be used (e.g. `poll_interval`)
-   * @param {string} [capabilitiesOpts.opts.set] - The command to set a value (e.g. `on`)
-   * @param {Function} [capabilitiesOpts.opts.setParser] - The function that is called when a SET request is made. Should return an Object.
-   * @param {*} [capabilitiesOpts.opts.setParser.value] - The value of the Homey capability
-   * @param {Object} [capabilitiesOpts.opts.setParser.opts] - Options for the capability command
-   * @param {string} [capabilitiesOpts.opts.report] - The command to report a value (e.g. `onOff`)
-   * @param {Function} [capabilitiesOpts.opts.reportParser] - The function that is called when a REPORT request is made. Should return an Object.
-   * @param {Object} [capabilitiesOpts.opts.reportParser.report] - The report object
-   * @param {number} [capabilitiesOpts.opts.endpoint=0] - An index to identify the endpoint to use for this capability
-   * @param {function} fn
-   */
-  registerMultipleCapabilities(capabilitiesOpts = [], fn) {
-    // Loop all provided capabilities
-    capabilitiesOpts.forEach(capabilityObj => {
-      const capabilityId = capabilityObj.capability;
-      const clusterId = capabilityObj.cluster;
-      const userOpts = capabilityObj.opts || {};
-
-      // Register the ZigBee capability listener
-      this._capabilities[capabilityId] = this._capabilities[capabilityId] || {};
-      this._capabilities[capabilityId][clusterId] = this._capabilities[capabilityId][clusterId] || {};
-
-      // Override default system opts with user opts
-      this._mergeSystemAndUserOpts(capabilityId, clusterId, userOpts);
-
-      // Register capability getter
-      this._registerCapabilityGet(capabilityId, clusterId);
-
-      // Register debounced capabilities set
-      this._registerCapabilitiesSet(capabilitiesOpts, fn);
-    });
-  }
-
-  /**
-   * Method that searches for the first occurrence of a clusterName in a device's endpoints and returns the endpoint id.
-   * @param {string} clusterName
-   */
-  getClusterEndpoint(clusterName) {
-    if (typeof clusterName !== 'string') return new Error('invalid_cluster_name');
-    if (!this.zclNode || !Object.prototype.hasOwnProperty.call(this.zclNode, 'endpoints')) return new Error('node_not_initialized');
-
-    // Loop all endpoints for first occurrence of clusterName
-    // eslint-disable-next-line no-restricted-syntax
-    for (const [endpointId, endpoint] of Object.entries(this.zclNode.endpoints)) {
-      if (Object.prototype.hasOwnProperty.call(endpoint, 'clusters') && Object.prototype.hasOwnProperty.call(endpoint.clusters, clusterName)) {
-        return endpointId;
-      }
-    }
-
-    // Not found, probably something wrong, return default
-    return 1;
-  }
-
-  /**
-   * TODO: this method should be removed in favor of BoundCluster implementation
-   * Register a endpoint command listener, which is called when a command has been received from the provided endpoint
-   * cluster combination.
-   * @param {string} clusterName - The ID of the cluster (e.g. `genBasic`)
-   * @param {string} clusterCommandName - The ID of the Command (e.g. `onOff`)
-   * @param {Function} triggerFn
-   * @param {Object} triggerFn.rawReport - The raw report
-   * @param {Object} triggerFn.parsedReport - The parsed report (parsed by the first available `reportParser` method)
-   * @param {number} [endpointId=1] - The endpoint identifier (e.g. 1)
-   */
-  registerReportListener(clusterName, clusterCommandName, triggerFn, endpointId = 0) {
-    throw new Error('deprecated');
-    // const reportId = `${endpointId}_${clusterName}_${clusterCommandName}`;
-    // const clusterEndpointId = `${endpointId}_${clusterName}`;
-    //
-    // // TODO: check if this cluster is bound?
-    //
-    // this._reportListeners[clusterEndpointId] = this._reportListeners[clusterEndpointId] || {};
-    // this._reportListeners[clusterEndpointId][clusterCommandName] = triggerFn;
-    //
-    // // Make sure to only bind each cluster once
-    // this.log('registerReportListener() -> already bound cluster', clusterName, clusterCommandName, endpointId);
-    //
-    // this.zclNode.endpoints[endpointId].clusters[clusterName].on('attr.${}`)
-    //
-    // // Lister on this cluster for specific commands
-    // this.node.on('command', command => { // TODO: changed?
-    //   const endpointId = command.endpoint;
-    //   if (!endpointId) this.error('command missing endpoint id', command);
-    //   const commandClusterEndpointId = `${endpointId}_${clusterName}`;
-    //   if (this._reportListeners[commandClusterEndpointId]
-    //     && this._reportListeners[commandClusterEndpointId][command.attr]
-    //     && clusterCommandName === command.attr) {
-    //     this._reportListeners[commandClusterEndpointId][command.attr](command.value);
-    //   }
-    // });
-  }
-
-  /**
-   * Register an attribute report listener, which is called when a report has been received for the provided endpoint
-   * cluster and attribute combination.
-   * @param {string} clusterName - The ID of the cluster (e.g. `genBasic`)
-   * @param {string} attributeName - The ID of the attribute (e.g. `onOff`)
-   * @param {number} minInterval - The minimal reporting interval in seconds (e.g. 10 (seconds))
-   * @param {number} maxInterval - The maximal reporting interval in seconds (e.g. 300 (seconds))
-   * @param {number} minChange - Reportable change; the attribute should report its value when the value is changed more than this setting, for attributes of analog data type this argument is mandatory.
-   * @param {Function} triggerFn - Function that will be called when attribute report data is received
-   * @param {number} [endpointId=1] - The endpoint id (e.g. 1)
-   * @returns {Promise} Resolves if configuration succeeded
-   */
-  async registerAttrReportListener(clusterName, attributeName, minInterval, maxInterval, minChange = null, triggerFn, endpointId = 1) {
-    const reportId = `attrReport_${endpointId}_${clusterName}_${attributeName}`;
-    const clusterEndpointId = `${endpointId}_${clusterName}`;
-
-    // minInt must be greater than or equal to 1
-    if (minInterval < 1) throw new Error('invalid_min_interval_report_value');
-
-    // maxInt must be larger than 60 and larger than minInt or 0
-    if (maxInterval !== 0 && (maxInterval < 60 || maxInterval < minInterval)) {
-      throw new Error('invalid_max_interval_report_value');
-    }
-
-    // Check if endpoint cluster combi exists
-    if (!this.zclNode.endpoints[endpointId] || !this.zclNode.endpoints[endpointId].clusters[clusterName]) {
-      throw new Error('invalid_endpoint_cluster_combination');
-    }
-
-    // Check if already configured
-    const alreadyConfigured = this.getStoreValue(reportId);
-    this._attrReportListeners[clusterEndpointId] = this._attrReportListeners[clusterEndpointId] || {};
-
-    // Store callback
-    this._attrReportListeners[clusterEndpointId][attributeName] = triggerFn;
-
-    // Make sure to configure just once
-    if (alreadyConfigured
-      && alreadyConfigured.minInt === minInterval
-      && alreadyConfigured.maxInt === maxInterval
-      && alreadyConfigured.repChange === minChange) {
-      this.log(`registerAttrReportListener() -> already configured attr reporting ${reportId}`);
-      return true;
-    }
-
-    // If was registered before unregister it first
-    this.unsetStoreValue(reportId);
-
-    // Check if expected binding is available
-    const endpointDescriptors = this.getSetting('zb_endpoint_descriptors');
-    if (!endpointDescriptors[endpointId].bindings
-      || !endpointDescriptors[endpointId].bindings.includes(getClusterId(clusterName))) {
-      this.error(`Warning: expected binding for endpoint ${endpointId} and cluster ${clusterName} (${getClusterId(clusterName)})`);
-    }
-
-    return new Promise((resolve, reject) => {
-      // Add to queue
-      this._configureReportRequests.push({
-        reportId,
-        endpointId,
-        clusterId: clusterName,
-        attrId: attributeName,
-        minInt: minInterval,
-        maxInt: maxInterval,
-        repChange: minChange,
-        promise: { resolve, reject },
-      });
-
-      // If not already binding start the binding process
-      if (!this.configureReportInProcess) this._configureReport();
-    });
-  }
-
-  /**
-   * Start report configuring process, if there are more than one configurations required perform them one after another.
-=======
     throw new Error(`capability_${commandType}_is_not_a_function_or_string`);
   }
 
@@ -1043,7 +758,6 @@
    * Start report configuring process, if there are more than one configurations required
    * perform them one after another.
    * @todo rewrite this
->>>>>>> d7504d5d
    * @returns {Promise}
    * @private
    */
@@ -1056,6 +770,7 @@
     const configureReportObj = this._configureReportRequests.shift();
 
     try {
+      // TODO: changed?
       // TODO: allow configure reporting for multiple attributes at once?
       await this.zclNode.endpoints[configureReportObj.endpointId]
         .clusters[configureReportObj.clusterId]
@@ -1093,6 +808,7 @@
     this.configureReportInProcess = false;
   }
 
+  // TODO: doc
   onEndDeviceAnnounce() {
     // TODO: override
   }
